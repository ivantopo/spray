/*
 * Copyright (C) 2011-2013 spray.io
 *
 * Licensed under the Apache License, Version 2.0 (the "License");
 * you may not use this file except in compliance with the License.
 * You may obtain a copy of the License at
 *
 * http://www.apache.org/licenses/LICENSE-2.0
 *
 * Unless required by applicable law or agreed to in writing, software
 * distributed under the License is distributed on an "AS IS" BASIS,
 * WITHOUT WARRANTIES OR CONDITIONS OF ANY KIND, either express or implied.
 * See the License for the specific language governing permissions and
 * limitations under the License.
 */

package spray.can.parsing

import scala.annotation.tailrec
import akka.util.ByteString
import spray.http._
import HttpHeaders._
import StatusCodes._
import CharUtils._

class HttpResponsePartParser(_settings: ParserSettings)(_headerParser: HttpHeaderParser = HttpHeaderParser(_settings))
    extends HttpMessagePartParser[HttpResponsePart](_settings, _headerParser) {

  private[this] var isResponseToHeadRequest: Boolean = false
  private[this] var statusCode: StatusCode = StatusCodes.OK

  def copyWith(warnOnIllegalHeader: ErrorInfo ⇒ Unit): HttpResponsePartParser =
    new HttpResponsePartParser(settings)(headerParser.copyWith(warnOnIllegalHeader))

  def startResponse(requestMethod: HttpMethod): Unit = {
    isResponseToHeadRequest = requestMethod == HttpMethods.HEAD
    parse = super.apply
  }

  override def apply(input: ByteString): Result[HttpResponsePart] = fail("Unexpected server response")

  def parseMessage(input: ByteString): Result[HttpResponsePart] = {
    var cursor = parseProtocol(input)
    if (byteChar(input, cursor) == ' ') {
      cursor = parseStatusCode(input, cursor + 1)
      cursor = parseReason(input, cursor)()
      parseHeaderLines(input, cursor) match {
        case _: Result.Expect100Continue ⇒ fail("'Expect: 100-continue' is not allowed in HTTP responses")
        case result                      ⇒ result
      }
    } else badProtocol
  }

  def badProtocol = throw new ParsingException("The server-side HTTP version is not supported")

  def parseStatusCode(input: ByteString, cursor: Int): Int = {
    def badStatusCode = throw new ParsingException("Illegal response status code")
    def intValue(offset: Int): Int = {
      val c = byteChar(input, cursor + offset)
      if (isDigit(c)) c - '0' else badStatusCode
    }
    if (byteChar(input, cursor + 3) == ' ') {
      val code = intValue(0) * 100 + intValue(1) * 10 + intValue(2)
      statusCode =
        if (code != 200) StatusCodes.getForKey(code) match {
          case Some(x) ⇒ x
          case None    ⇒ badStatusCode
        }
        else StatusCodes.OK
      cursor + 4
    } else badStatusCode
  }

  @tailrec private def parseReason(input: ByteString, startIx: Int)(cursor: Int = startIx): Int =
    if (cursor - startIx <= settings.maxResponseReasonLength)
      if (byteChar(input, cursor) == '\r' && byteChar(input, cursor + 1) == '\n') cursor + 2
      else parseReason(input, startIx)(cursor + 1)
    else throw new ParsingException("Response reason phrase exceeds the configured limit of " +
      settings.maxResponseReasonLength + " characters")

  // http://tools.ietf.org/html/draft-ietf-httpbis-p1-messaging-22#section-3.3
<<<<<<< HEAD
  def parseEntity(headers: List[HttpHeader], input: ByteString, bodyStart: Int, clh: Option[`Content-Length`],
                  cth: Option[`Content-Type`], teh: Option[`Transfer-Encoding`],
=======
  def parseEntity(headers: List[HttpHeader], input: CompactByteString, bodyStart: Int, clh: Option[`Content-Length`],
                  cth: Option[`Content-Type`], teh: Option[`Transfer-Encoding`], hostHeaderPresent: Boolean,
>>>>>>> 7222a6fb
                  closeAfterResponseCompletion: Boolean): Result[HttpResponsePart] = {
    def entityExpected: Boolean =
      !isResponseToHeadRequest && {
        statusCode match {
          case _: Informational | NoContent | NotModified ⇒ false
          case _ ⇒ true
        }
      }

    if (entityExpected) {
      teh match {
        case Some(te) if te.encodings.size == 1 && te.hasChunked ⇒
          if (clh.isEmpty) {
            parse = parseChunk(closeAfterResponseCompletion)
            Result.Ok(ChunkedResponseStart(message(headers, EmptyEntity)), drop(input, bodyStart), closeAfterResponseCompletion)
          } else fail("A chunked request must not contain a Content-Length header.")

        case Some(te) ⇒ fail(te.toString + " is not supported by this client")

        case None ⇒ clh match {
          case Some(`Content-Length`(contentLength)) ⇒
            if (contentLength == 0) {
              parse = this
              Result.Ok(message(headers, EmptyEntity), drop(input, bodyStart), closeAfterResponseCompletion)
            } else if (contentLength <= settings.maxContentLength)
              parseFixedLengthBody(headers, input, bodyStart, contentLength, cth, closeAfterResponseCompletion)
            else fail("Response Content-Length " + contentLength + " exceeds the configured limit of " +
              settings.maxContentLength)

          case None ⇒ parseToCloseBody(headers, input, bodyStart, cth)
        }
      }
    } else {
      parse = this
      Result.Ok(message(headers, EmptyEntity), drop(input, bodyStart), closeAfterResponseCompletion)
    }
  }

  def parseToCloseBody(headers: List[HttpHeader], input: ByteString, bodyStart: Int,
                       cth: Option[`Content-Type`]): Result[HttpResponse] = {
    if (input.length - bodyStart <= settings.maxContentLength) {
      parse = { more ⇒
        if (more.isEmpty) {
          parse = this
          val part = message(headers, entity(cth, input.iterator.drop(bodyStart).toArray[Byte]))
          Result.Ok(part, ByteString.empty, closeAfterResponseCompletion = true)
        } else parseToCloseBody(headers, input ++ more, bodyStart, cth)
      }
      Result.NeedMoreData
    } else fail("Response entity exceeds the configured limit of " + settings.maxContentLength + " bytes")
  }

  def message(headers: List[HttpHeader], entity: HttpEntity): HttpResponse =
    HttpResponse(statusCode, entity, headers, protocol)
}<|MERGE_RESOLUTION|>--- conflicted
+++ resolved
@@ -79,13 +79,8 @@
       settings.maxResponseReasonLength + " characters")
 
   // http://tools.ietf.org/html/draft-ietf-httpbis-p1-messaging-22#section-3.3
-<<<<<<< HEAD
   def parseEntity(headers: List[HttpHeader], input: ByteString, bodyStart: Int, clh: Option[`Content-Length`],
-                  cth: Option[`Content-Type`], teh: Option[`Transfer-Encoding`],
-=======
-  def parseEntity(headers: List[HttpHeader], input: CompactByteString, bodyStart: Int, clh: Option[`Content-Length`],
                   cth: Option[`Content-Type`], teh: Option[`Transfer-Encoding`], hostHeaderPresent: Boolean,
->>>>>>> 7222a6fb
                   closeAfterResponseCompletion: Boolean): Result[HttpResponsePart] = {
     def entityExpected: Boolean =
       !isResponseToHeadRequest && {
