/*
 * Copyright (C) 2011-2013 spray.io
 *
 * Licensed under the Apache License, Version 2.0 (the "License");
 * you may not use this file except in compliance with the License.
 * You may obtain a copy of the License at
 *
 * http://www.apache.org/licenses/LICENSE-2.0
 *
 * Unless required by applicable law or agreed to in writing, software
 * distributed under the License is distributed on an "AS IS" BASIS,
 * WITHOUT WARRANTIES OR CONDITIONS OF ANY KIND, either express or implied.
 * See the License for the specific language governing permissions and
 * limitations under the License.
 */

package spray.can.client

import scala.collection.immutable
import scala.collection.immutable.{ Stack, Queue }
import akka.util.Duration
import akka.actor._
import akka.io.{ ExtraStrategies, Inet }
import spray.util.SprayActorLogging
import spray.can.client.HttpHostConnector._
import spray.can.Http
import spray.io.ClientSSLEngineProvider
import spray.http._

private[client] class HttpHostConnectionSlot(host: String, port: Int,
                                             sslEncryption: Boolean,
                                             options: immutable.Traversable[Inet.SocketOption],
                                             idleTimeout: Duration,
                                             clientConnectionSettingsGroup: ActorRef)(implicit sslEngineProvider: ClientSSLEngineProvider)
    extends Actor with SprayActorLogging {

  // we cannot sensibly recover from crashes
  override def supervisorStrategy() = ExtraStrategies.stoppingStrategy

  def receive: Receive = unconnected

  def unconnected: Receive = {
    context.setReceiveTimeout(idleTimeout)

    {
      case ctx: RequestContext ⇒
<<<<<<< HEAD
        log.debug("Attempting new connection to {}", remoteAddress)
        clientConnectionSettingsGroup ! Http.Connect(remoteAddress, None, options, None)
        context.resetReceiveTimeout()
=======
        log.debug("Attempting new connection to {}:{}", host, port)
        clientConnectionSettingsGroup ! Http.Connect(host, port, sslEncryption, None, options, None)
        context.setReceiveTimeout(Duration.Undefined)
>>>>>>> a12d92c8
        context.become(connecting(Queue(ctx)))

      case _: Http.CloseCommand ⇒ context.stop(self)

      case ReceiveTimeout ⇒
        log.debug("Initiating idle shutdown")
        context.parent ! DemandIdleShutdown
        context.become { // after having initiated our shutdown we must bounce all requests
          case ctx: RequestContext  ⇒ context.parent ! ctx
          case _: Http.CloseCommand ⇒ context.stop(self)
        }

      case Terminated(conn) ⇒
      // ignore, may happen if in closing we unwatch too late
      // and this message is already in the mailbox
    }
  }

  def connecting(openRequests: Queue[RequestContext], aborted: Option[Http.CloseCommand] = None): Receive = {
    case _: Http.Connected if aborted.isDefined ⇒
      sender ! aborted.get
      openRequests foreach clear("Connection actively closed", retry = false)
      context.become(terminating(context.watch(sender)))

    case _: Http.Connected ⇒
      log.debug("Connection to {}:{} established, dispatching {} pending requests", host, port, openRequests.size)
      openRequests foreach dispatchToServer(sender)
      context.become(connected(context.watch(sender), openRequests))

    case ctx: RequestContext    ⇒ context.become(connecting(openRequests.enqueue(ctx)))

    case cmd: Http.CloseCommand ⇒ context.become(connecting(openRequests, aborted = Some(cmd)))

    case _: Http.CommandFailed ⇒
      log.debug("Connection attempt failed")
      openRequests foreach clear("Connection attempt failed", retry = false)
      if (aborted.isEmpty) {
        context.parent ! Disconnected(openRequests.size)
        context.become(unconnected)
      } else context.stop(self)
  }

  def connected(httpConnection: ActorRef, openRequests: Queue[RequestContext],
                closeAfterResponseEnd: Boolean = false): Receive = {
    case part: HttpResponsePart if openRequests.nonEmpty ⇒
      val RequestContext(request, _, commander) = openRequests.head
      if (log.isDebugEnabled) log.debug("Delivering {} for {}", formatResponse(part), format(request))
      commander ! part
      def handleResponseCompletion(): Unit = {
        context.parent ! RequestCompleted
        context.become(connected(httpConnection, openRequests.tail))
      }
      part match {
        case x: HttpResponse ⇒ handleResponseCompletion()
        case ChunkedResponseStart(x: HttpResponse) ⇒
          context.become(connected(httpConnection, openRequests, x.connectionCloseExpected))
        case _: MessageChunk      ⇒ // nothing to do
        case _: ChunkedMessageEnd ⇒ handleResponseCompletion()
      }

    case x: HttpResponsePart ⇒
      log.warning("Received unexpected response for non-existing request: {}, dropping", x)

    case ctx: RequestContext ⇒
      dispatchToServer(httpConnection)(ctx)
      context.become(connected(httpConnection, openRequests.enqueue(ctx), closeAfterResponseEnd))

    case ev @ Http.SendFailed(part) ⇒
      log.debug("Sending {} failed, closing connection", format(part))
      httpConnection ! Http.Close
      context.become(closing(httpConnection, openRequests, "Error sending request (part)", retry = true))

    case ev: Http.CommandFailed ⇒
      log.debug("Received {}, closing connection", ev)
      httpConnection ! Http.Close
      context.become(closing(httpConnection, openRequests, "Command error", retry = true))

    case ev @ Timedout(part) ⇒
      log.debug("{} timed out, closing connection", format(part))
      context.become(closing(httpConnection, openRequests, "Request timeout", retry = true))

    case cmd: Http.CloseCommand ⇒
      httpConnection ! cmd
      openRequests foreach clear("Connection actively closed (" + cmd + ")", retry = false)
      context.become(terminating(httpConnection))

    case ev: Http.ConnectionClosed ⇒
      context.parent ! Disconnected(openRequests.size)
      val errorMsgForOpenRequests = ev match {
        case Http.PeerClosed ⇒ "Premature connection close (the server doesn't appear to support request pipelining)"
        case x               ⇒ x.toString
      }
      openRequests foreach clear(errorMsgForOpenRequests, retry = true)
      context.unwatch(httpConnection)
      context.become(unconnected)

    case Terminated(`httpConnection`) ⇒
      context.parent ! Disconnected(openRequests.size)
      openRequests foreach clear("Unexpected connection termination", retry = true)
      context.become(unconnected)
  }

  def closing(httpConnection: ActorRef, openRequests: Queue[RequestContext], errorMsg: String,
              retry: Boolean): Receive = {

    case ev @ (_: Http.ConnectionClosed | Terminated(`httpConnection`)) ⇒
      context.parent ! Disconnected(openRequests.size)
      openRequests foreach clear(errorMsg, retry)
      context.unwatch(httpConnection)
      context.become(unconnected)
  }

  def terminating(httpConnection: ActorRef): Receive = {
    case _: Http.ConnectionClosed     ⇒ // ignore
    case Terminated(`httpConnection`) ⇒ context.stop(self)
  }

  def clear(errorMsg: String, retry: Boolean): RequestContext ⇒ Unit = {
    case ctx @ RequestContext(request, retriesLeft, _) if retry && request.canBeRetried && retriesLeft > 0 ⇒
      log.warning("{} in response to {} with {} retries left, retrying...", errorMsg, format(request), retriesLeft)
      context.parent ! ctx.copy(retriesLeft = retriesLeft - 1)

    case RequestContext(request, _, commander) ⇒
      log.warning("{} in response to {} with no retries left, dispatching error...", errorMsg, format(request))
      commander ! Status.Failure(new RuntimeException(errorMsg))
  }

  def dispatchToServer(httpConnection: ActorRef)(ctx: RequestContext): Unit = {
    if (log.isDebugEnabled) log.debug("Dispatching {} across connection {}", format(ctx.request), httpConnection)
    httpConnection ! ctx.request
  }

  def format(part: HttpMessagePart) = part match {
    case x: HttpRequestPart with HttpMessageStart ⇒
      val request = x.message.asInstanceOf[HttpRequest]
      request.method + " request to " + request.uri
    case MessageChunk(body, _) ⇒ body.length.toString + " byte request chunk"
    case x                     ⇒ x.toString
  }

  def formatResponse(part: HttpResponsePart) = part match {
    case HttpResponse(status, _, _, _) ⇒ status.value.toString + " response"
    case ChunkedResponseStart(HttpResponse(status, _, _, _)) ⇒ status.value.toString + " response start"
    case MessageChunk(body, _) ⇒ body.length.toString + " byte response chunk"
    case x ⇒ x.toString
  }
}<|MERGE_RESOLUTION|>--- conflicted
+++ resolved
@@ -17,7 +17,7 @@
 package spray.can.client
 
 import scala.collection.immutable
-import scala.collection.immutable.{ Stack, Queue }
+import scala.collection.immutable.Queue
 import akka.util.Duration
 import akka.actor._
 import akka.io.{ ExtraStrategies, Inet }
@@ -44,15 +44,9 @@
 
     {
       case ctx: RequestContext ⇒
-<<<<<<< HEAD
-        log.debug("Attempting new connection to {}", remoteAddress)
-        clientConnectionSettingsGroup ! Http.Connect(remoteAddress, None, options, None)
-        context.resetReceiveTimeout()
-=======
         log.debug("Attempting new connection to {}:{}", host, port)
         clientConnectionSettingsGroup ! Http.Connect(host, port, sslEncryption, None, options, None)
-        context.setReceiveTimeout(Duration.Undefined)
->>>>>>> a12d92c8
+        context.resetReceiveTimeout()
         context.become(connecting(Queue(ctx)))
 
       case _: Http.CloseCommand ⇒ context.stop(self)
