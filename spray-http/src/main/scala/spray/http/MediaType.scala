--- conflicted
+++ resolved
@@ -114,18 +114,11 @@
    * your custom Marshallers and Unmarshallers.
    */
   def custom(mainType: String, subType: String, compressible: Boolean = false, binary: Boolean = false,
-<<<<<<< HEAD
-             fileExtensions: Seq[String] = Nil): MediaType =
-    new MediaType(mainType + '/' + subType)(mainType, subType, compressible, binary, fileExtensions) with MediaRanges.MainTypeBased {
-      def withCompressible = custom(mainType, subType, true, binary, fileExtensions)
-      def withBinary = custom(mainType, subType, compressible, true, fileExtensions)
-=======
              fileExtensions: Seq[String] = Nil, parameters: Map[String, String] = Map.empty): MediaType =
     new MediaType(MediaRange.valueFor(mainType, subType, parameters))(mainType, subType, compressible, binary,
       fileExtensions, parameters) with MediaRange.MainTypeBased {
-      def withCompressible = custom(mainType, subType, compressible = true, binary, fileExtensions, parameters)
-      def withBinary = custom(mainType, subType, compressible, binary = true, fileExtensions, parameters)
->>>>>>> e791e0b9
+      def withCompressible = custom(mainType, subType, true, binary, fileExtensions, parameters)
+      def withBinary = custom(mainType, subType, compressible, true, fileExtensions, parameters)
     }
 
   def custom(value: String): MediaType = {
