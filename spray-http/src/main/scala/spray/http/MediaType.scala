/*
 * Copyright (C) 2011-2012 spray.io
 * Based on code copyright (C) 2010-2011 by the BlueEyes Web Framework Team (http://github.com/jdegoes/blueeyes)
 *
 * Licensed under the Apache License, Version 2.0 (the "License");
 * you may not use this file except in compliance with the License.
 * You may obtain a copy of the License at
 *
 * http://www.apache.org/licenses/LICENSE-2.0
 *
 * Unless required by applicable law or agreed to in writing, software
 * distributed under the License is distributed on an "AS IS" BASIS,
 * WITHOUT WARRANTIES OR CONDITIONS OF ANY KIND, either express or implied.
 * See the License for the specific language governing permissions and
 * limitations under the License.
 */

package spray.http

import java.util.concurrent.atomic.AtomicReference
import scala.annotation.tailrec
import org.parboiled.common.Base64
import java.util

<<<<<<< HEAD
sealed abstract class MediaRange {
  val value = mainType + "/*"
  def mainType: String

  def matches(mediaType: MediaType): Boolean

=======
sealed abstract class MediaRange extends LazyValueBytesRenderable {
  def mainType: String
  def matches(mediaType: MediaType): Boolean
>>>>>>> af24d2fa
  def isApplication = false
  def isAudio = false
  def isImage = false
  def isMessage = false
  def isMultipart = false
  def isText = false
  def isVideo = false
<<<<<<< HEAD

  override def toString = "MediaRange(" + value + ')'
=======
>>>>>>> af24d2fa
}

object MediaRanges extends ObjectRegistry[String, MediaRange] {

<<<<<<< HEAD
  def register(mediaRange: MediaRange): MediaRange = {
    register(mediaRange.mainType.toLowerCase, mediaRange)
    mediaRange
  }

  val `*/*` = register {
    new MediaRange {
      def mainType = "*"
      def matches(mediaType: MediaType) = true
    }
=======
  abstract class PredefinedMediaRange extends MediaRange with Product {
    def value = productPrefix
    val mainType = value takeWhile (_ != '/')
    register(mainType.toLowerCase, this)
  }

  case object `*/*` extends PredefinedMediaRange {
    def matches(mediaType: MediaType) = true
>>>>>>> af24d2fa
  }
  case object `application/*` extends PredefinedMediaRange {
    def matches(mediaType: MediaType) = mediaType.isApplication
    override def isApplication: Boolean = true
  }
  case object `audio/*` extends PredefinedMediaRange {
    def matches(mediaType: MediaType) = mediaType.isAudio
    override def isAudio: Boolean = true
  }
  case object `image/*` extends PredefinedMediaRange {
    def matches(mediaType: MediaType) = mediaType.isImage
    override def isImage: Boolean = true
  }
  case object `message/*` extends PredefinedMediaRange {
    def matches(mediaType: MediaType) = mediaType.isMessage
    override def isMessage: Boolean = true
  }
  case object `multipart/*` extends PredefinedMediaRange {
    def matches(mediaType: MediaType) = mediaType.isMultipart
    override def isMultipart: Boolean = true
  }
  case object `text/*` extends PredefinedMediaRange {
    def matches(mediaType: MediaType) = mediaType.isText
    override def isText: Boolean = true
  }
  case object `video/*` extends PredefinedMediaRange {
    def matches(mediaType: MediaType) = mediaType.isVideo
    override def isVideo: Boolean = true
  }

<<<<<<< HEAD
  case class CustomMediaRange(mainType: String) extends MediaRange {
    def matches(mediaType: MediaType) = mediaType.mainType == mainType
=======
  private[http] trait MainTypeBased extends MediaRange {
>>>>>>> af24d2fa
    override def isApplication = mainType == "application"
    override def isAudio = mainType == "audio"
    override def isImage = mainType == "image"
    override def isMessage = mainType == "message"
    override def isMultipart = mainType == "multipart"
    override def isText = mainType == "text"
    override def isVideo = mainType == "video"
  }

<<<<<<< HEAD
  override def equals(obj: Any) = obj match {
    case x: MediaType ⇒ (this eq x) || mainType == x.mainType && subType == x.subType
    case _            ⇒ false
=======
  private case class CustomMediaRange(mainType: String) extends MainTypeBased {
    val value = mainType + "/*"
    def matches(mediaType: MediaType) = mediaType.mainType == mainType
>>>>>>> af24d2fa
  }

  def custom(mainType: String): MediaRange = CustomMediaRange(mainType)
}

sealed abstract case class MediaType private[http] (value: String)(val mainType: String, val subType: String,
                                                                   val compressible: Boolean, val binary: Boolean, val fileExtensions: Seq[String]) extends MediaRange {
  override def matches(mediaType: MediaType) = this == mediaType
}

object MediaType {
<<<<<<< HEAD
  def unapply(mimeType: MediaType): Option[(String, String)] = Some(mimeType.mainType, mimeType.subType)
=======
  /**
   * Allows the definition of custom media types. In order for your custom type to be properly used by the
   * HTTP layer you need to create an instance, register it via `MediaTypes.register` and use this instance in
   * your custom Marshallers and Unmarshallers.
   */
  def custom(mainType: String, subType: String, compressible: Boolean = false, binary: Boolean = false,
             fileExtensions: Seq[String] = Nil): MediaType =
    new MediaType(mainType + '/' + subType)(mainType, subType, compressible, binary, fileExtensions) with MediaRanges.MainTypeBased {
      def withCompressible = custom(mainType, subType, compressible = true, binary, fileExtensions)
      def withBinary = custom(mainType, subType, compressible, binary = true, fileExtensions)
    }

  def custom(value: String): MediaType = {
    val parts = value.split('/')
    if (parts.length != 2) throw new IllegalArgumentException(value + " is not a valid media-type")
    custom(parts(0), parts(1))
  }
>>>>>>> af24d2fa
}

object MediaTypes extends ObjectRegistry[(String, String), MediaType] {

  private[this] val extensionMap = new AtomicReference(Map.empty[String, MediaType])

  def register(mediaType: MediaType): MediaType = {
    @tailrec def registerFileExtension(ext: String): Unit = {
      val lcExt = ext.toLowerCase
      val current = extensionMap.get
      require(!current.contains(lcExt), s"Extension '$ext' clash: media-types '${current(lcExt)}' and '$mediaType'")
      val updated = current.updated(lcExt, mediaType)
      if (!extensionMap.compareAndSet(current, updated)) registerFileExtension(ext)
    }
    mediaType.fileExtensions.foreach(registerFileExtension)
    register(mediaType.mainType.toLowerCase -> mediaType.subType.toLowerCase, mediaType)
  }

  def forExtension(ext: String): Option[MediaType] = extensionMap.get.get(ext.toLowerCase)
<<<<<<< HEAD

  private abstract class PredefinedMediaType(val subType: String, val compressible: Boolean, val binary: Boolean,
                                             val fileExtensions: Seq[String]) extends MediaType

  private[this] def app(subType: String, compressible: Boolean, binary: Boolean, fileExtensions: String*) =
    register {
      new PredefinedMediaType(subType, compressible, binary, fileExtensions) {
        def mainType = "application"
        override def isApplication = true
      }
    }
=======
>>>>>>> af24d2fa

  private def app(subType: String, compressible: Boolean, binary: Boolean, fileExtensions: String*) = register {
    new MediaType("application/" + subType)("application", subType, compressible, binary, fileExtensions) {
      override def isApplication = true
    }
  }
  private def aud(subType: String, compressible: Boolean, fileExtensions: String*) = register {
    new MediaType("audio/" + subType)("audio", subType, compressible, binary = true, fileExtensions) {
      override def isAudio = true
    }
  }
  private def img(subType: String, compressible: Boolean, binary: Boolean, fileExtensions: String*) = register {
    new MediaType("image/" + subType)("image", subType, compressible, binary, fileExtensions) {
      override def isImage = true
    }
  }
  private def msg(subType: String, fileExtensions: String*) = register {
    new MediaType("message/" + subType)("message", subType, compressible = true, binary = false, fileExtensions) {
      override def isMessage = true
    }
  }
  private def txt(subType: String, fileExtensions: String*) = register {
    new MediaType("text/" + subType)("text", subType, compressible = true, binary = false, fileExtensions) {
      override def isText = true
    }
<<<<<<< HEAD

  class MultipartMediaType(val subType: String, val boundary: Option[String]) extends MediaType {
    override val value = boundary match {
      case None       ⇒ mainType + '/' + subType
      case _: Some[_] ⇒ mainType + '/' + subType + "; boundary=\"" + boundary.get + '"'
=======
  }
  private def vid(subType: String, fileExtensions: String*) = register {
    new MediaType("video/" + subType)("video", subType, compressible = false, binary = true, fileExtensions) {
      override def isVideo = true
>>>>>>> af24d2fa
    }
  }

<<<<<<< HEAD
  /**
   * Allows the definition of custom media types. In order for your custom type to be properly used by the
   * HTTP layer you need to create an instance, register it via `MediaTypes.register` and use this instance in
   * your custom Marshallers and Unmarshallers.
   */
  case class CustomMediaType(mainType: String, subType: String, compressible: Boolean = false, binary: Boolean = false,
                             fileExtensions: Seq[String] = Nil) extends MediaType {
    override def isApplication = mainType == "application"
    override def isAudio = mainType == "audio"
    override def isImage = mainType == "image"
    override def isMessage = mainType == "message"
    override def isMultipart = mainType == "multipart"
    override def isText = mainType == "text"
    override def isVideo = mainType == "video"
    def withCompressible = copy(compressible = true)
    def withBinary = copy(binary = true)
=======
  private def containsOnlyRFC2045chars: String ⇒ Boolean = {
    val rfc2045alphabet = Base64.rfc2045().getAlphabet.sorted
    _.forall(util.Arrays.binarySearch(rfc2045alphabet, _) >= 0)
>>>>>>> af24d2fa
  }

  class MultipartMediaType(subType: String, val boundary: Option[String]) extends MediaType(
    value = boundary match {
      case None                                   ⇒ "multipart/" + subType
      case Some(b) if containsOnlyRFC2045chars(b) ⇒ "multipart/" + subType + "; boundary=" + b
      case Some(b)                                ⇒ "multipart/" + subType + "; boundary=\"" + b + '"'
    })("multipart", subType, compressible = true, binary = false, fileExtensions = Nil) {
    override def isMultipart = true
    override def matches(that: MediaType): Boolean = that match {
      case x: MultipartMediaType ⇒ x.subType == this.subType
      case _                     ⇒ false
    }
  }

  /////////////////////////// PREDEFINED MEDIA-TYPE DEFINITION ////////////////////////////
  // format: OFF
  private final val compressible = true    // compile-time constant
  private final val uncompressible = false // compile-time constant
  private final val binary = true          // compile-time constant
  private final val notBinary = false      // compile-time constant

  val `application/atom+xml` = app("atom+xml", compressible, notBinary, "atom")
  val `application/base64` = app("base64", compressible, binary, "mm", "mme")
  val `application/excel` = app("excel", uncompressible, binary, "xl", "xla", "xlb", "xlc", "xld", "xlk", "xll", "xlm", "xls", "xlt", "xlv", "xlw")
  val `application/font-woff` = app("font-woff", uncompressible, binary, "woff")
  val `application/gnutar` = app("gnutar", uncompressible, binary, "tgz")
  val `application/java-archive` = app("java-archive", uncompressible, binary, "jar", "war", "ear")
  val `application/javascript` = app("javascript", compressible, notBinary, "js")
  val `application/json` = app("json", compressible, binary, "json") // we treat JSON as binary, since it's encoding is not variable but defined by RFC4627
  val `application/lha` = app("lha", uncompressible, binary, "lha")
  val `application/lzx` = app("lzx", uncompressible, binary, "lzx")
  val `application/mspowerpoint` = app("mspowerpoint", uncompressible, binary, "pot", "pps", "ppt", "ppz")
  val `application/msword` = app("msword", uncompressible, binary, "doc", "dot", "w6w", "wiz", "word", "wri")
  val `application/octet-stream` = app("octet-stream", uncompressible, binary, "a", "bin", "class", "dump", "exe", "lhx", "lzh", "o", "psd", "saveme", "zoo")
  val `application/pdf` = app("pdf", uncompressible, binary, "pdf")
  val `application/postscript` = app("postscript", compressible, binary, "ai", "eps", "ps")
  val `application/rss+xml` = app("rss+xml", compressible, notBinary, "rss")
  val `application/soap+xml` = app("soap+xml", compressible, notBinary)
  val `application/vnd.google-earth.kml+xml` = app("vnd.google-earth.kml+xml", compressible, notBinary, "kml")
  val `application/vnd.google-earth.kmz` = app("vnd.google-earth.kmz", uncompressible, binary, "kmz")
  val `application/vnd.ms-fontobject` = app("vnd.ms-fontobject", compressible, binary, "eot")
  val `application/vnd.oasis.opendocument.chart` = app("vnd.oasis.opendocument.chart", compressible, binary, "odc")
  val `application/vnd.oasis.opendocument.database` = app("vnd.oasis.opendocument.database", compressible, binary, "odb")
  val `application/vnd.oasis.opendocument.formula` = app("vnd.oasis.opendocument.formula", compressible, binary, "odf")
  val `application/vnd.oasis.opendocument.graphics` = app("vnd.oasis.opendocument.graphics", compressible, binary, "odg")
  val `application/vnd.oasis.opendocument.image` = app("vnd.oasis.opendocument.image", compressible, binary, "odi")
  val `application/vnd.oasis.opendocument.presentation` = app("vnd.oasis.opendocument.presentation", compressible, binary, "odp")
  val `application/vnd.oasis.opendocument.spreadsheet` = app("vnd.oasis.opendocument.spreadsheet", compressible, binary, "ods")
  val `application/vnd.oasis.opendocument.text` = app("vnd.oasis.opendocument.text", compressible, binary, "odt")
  val `application/vnd.oasis.opendocument.text-master` = app("vnd.oasis.opendocument.text-master", compressible, binary, "odm", "otm")
  val `application/vnd.oasis.opendocument.text-web` = app("vnd.oasis.opendocument.text-web", compressible, binary, "oth")
  val `application/vnd.openxmlformats-officedocument.presentationml.presentation` = app("vnd.openxmlformats-officedocument.presentationml.presentation", compressible, binary, "pptx")
  val `application/vnd.openxmlformats-officedocument.presentationml.slide` = app("vnd.openxmlformats-officedocument.presentationml.slide", compressible, binary, "sldx")
  val `application/vnd.openxmlformats-officedocument.presentationml.slideshow` = app("vnd.openxmlformats-officedocument.presentationml.slideshow", compressible, binary, "ppsx")
  val `application/vnd.openxmlformats-officedocument.presentationml.template` = app("vnd.openxmlformats-officedocument.presentationml.template", compressible, binary, "potx")
  val `application/vnd.openxmlformats-officedocument.spreadsheetml.sheet` = app("vnd.openxmlformats-officedocument.spreadsheetml.sheet", compressible, binary, "xlsx")
  val `application/vnd.openxmlformats-officedocument.spreadsheetml.template` = app("vnd.openxmlformats-officedocument.spreadsheetml.template", compressible, binary, "xltx")
  val `application/vnd.openxmlformats-officedocument.wordprocessingml.document` = app("vnd.openxmlformats-officedocument.wordprocessingml.document", compressible, binary, "docx")
  val `application/vnd.openxmlformats-officedocument.wordprocessingml.template` = app("vnd.openxmlformats-officedocument.wordprocessingml.template", compressible, binary, "dotx")
  val `application/x-7z-compressed` = app("x-7z-compressed", uncompressible, binary, "7z", "s7z")
  val `application/x-ace-compressed` = app("x-ace-compressed", uncompressible, binary, "ace")
  val `application/x-apple-diskimage` = app("x-apple-diskimage", uncompressible, binary, "dmg")
  val `application/x-arc-compressed` = app("x-arc-compressed", uncompressible, binary, "arc")
  val `application/x-bzip` = app("x-bzip", uncompressible, binary, "bz")
  val `application/x-bzip2` = app("x-bzip2", uncompressible, binary, "boz", "bz2")
  val `application/x-chrome-extension` = app("x-chrome-extension", uncompressible, binary, "crx")
  val `application/x-compress` = app("x-compress", uncompressible, binary, "z")
  val `application/x-compressed` = app("x-compressed", uncompressible, binary, "gz")
  val `application/x-debian-package` = app("x-debian-package", compressible, binary, "deb")
  val `application/x-dvi` = app("x-dvi", compressible, binary, "dvi")
  val `application/x-font-truetype` = app("x-font-truetype", compressible, binary, "ttf")
  val `application/x-font-opentype` = app("x-font-opentype", compressible, binary, "otf")
  val `application/x-gtar` = app("x-gtar", uncompressible, binary, "gtar")
  val `application/x-gzip` = app("x-gzip", uncompressible, binary, "gzip")
  val `application/x-latex` = app("x-latex", compressible, binary, "latex", "ltx")
  val `application/x-rar-compressed` = app("x-rar-compressed", uncompressible, binary, "rar")
  val `application/x-redhat-package-manager` = app("x-redhat-package-manager", uncompressible, binary, "rpm")
  val `application/x-shockwave-flash` = app("x-shockwave-flash", uncompressible, binary, "swf")
  val `application/x-tar` = app("x-tar", compressible, binary, "tar")
  val `application/x-tex` = app("x-tex", compressible, binary, "tex")
  val `application/x-texinfo` = app("x-texinfo", compressible, binary, "texi", "texinfo")
  val `application/x-vrml` = app("x-vrml", compressible, notBinary, "vrml")
  val `application/x-www-form-urlencoded` = app("x-www-form-urlencoded", compressible, notBinary)
  val `application/x-x509-ca-cert` = app("x-x509-ca-cert", compressible, binary, "der")
  val `application/x-xpinstall` = app("x-xpinstall", uncompressible, binary, "xpi")
  val `application/xhtml+xml` = app("xhtml+xml", compressible, notBinary)
  val `application/xml-dtd` = app("xml-dtd", compressible, notBinary)
  val `application/xml` = app("xml", compressible, notBinary)
  val `application/zip` = app("zip", uncompressible, binary, "zip")

  val `audio/aiff` = aud("aiff", compressible, "aif", "aifc", "aiff")
  val `audio/basic` = aud("basic", compressible, "au", "snd")
  val `audio/midi` = aud("midi", compressible, "mid", "midi", "kar")
  val `audio/mod` = aud("mod", uncompressible, "mod")
  val `audio/mpeg` = aud("mpeg", uncompressible, "m2a", "mp2", "mp3", "mpa", "mpga")
  val `audio/ogg` = aud("ogg", uncompressible, "oga", "ogg")
  val `audio/voc` = aud("voc", uncompressible, "voc")
  val `audio/vorbis` = aud("vorbis", uncompressible, "vorbis")
  val `audio/voxware` = aud("voxware", uncompressible, "vox")
  val `audio/wav` = aud("wav", compressible, "wav")
  val `audio/x-realaudio` = aud("x-pn-realaudio", uncompressible, "ra", "ram", "rmm", "rmp")
  val `audio/x-psid` = aud("x-psid", compressible, "sid")
  val `audio/xm` = aud("xm", uncompressible, "xm")

  val `image/gif` = img("gif", uncompressible, binary, "gif")
  val `image/jpeg` = img("jpeg", uncompressible, binary, "jpe", "jpeg", "jpg")
  val `image/pict` = img("pict", compressible, binary, "pic", "pict")
  val `image/png` = img("png", uncompressible, binary, "png")
  val `image/svg+xml` = img("svg+xml", compressible, notBinary, "svg", "svgz")
  val `image/tiff` = img("tiff", compressible, binary, "tif", "tiff")
  val `image/x-icon` = img("x-icon", compressible, binary, "ico")
  val `image/x-ms-bmp` = img("x-ms-bmp", compressible, binary, "bmp")
  val `image/x-pcx` = img("x-pcx", compressible, binary, "pcx")
  val `image/x-pict` = img("x-pict", compressible, binary, "pct")
  val `image/x-quicktime` = img("x-quicktime", uncompressible, binary, "qif", "qti", "qtif")
  val `image/x-rgb` = img("x-rgb", compressible, binary, "rgb")
  val `image/x-xbitmap` = img("x-xbitmap", compressible, binary, "xbm")
  val `image/x-xpixmap` = img("x-xpixmap", compressible, binary, "xpm")

  val `message/http` = msg("http")
  val `message/delivery-status` = msg("delivery-status")
  val `message/rfc822` = msg("rfc822", "eml", "mht", "mhtml", "mime")

  class `multipart/mixed`(boundary: Option[String]) extends MultipartMediaType("mixed", boundary)
  class `multipart/alternative`(boundary: Option[String]) extends MultipartMediaType("alternative", boundary)
  class `multipart/related`(boundary: Option[String]) extends MultipartMediaType("related", boundary)
  class `multipart/form-data`(boundary: Option[String]) extends MultipartMediaType("form-data", boundary)
  class `multipart/signed`(boundary: Option[String]) extends MultipartMediaType("signed", boundary)
  class `multipart/encrypted`(boundary: Option[String]) extends MultipartMediaType("encrypted", boundary)

<<<<<<< HEAD
  val `multipart/mixed` = new `multipart/mixed`(None)
  val `multipart/alternative` = new `multipart/alternative`(None)
  val `multipart/related` = new `multipart/related`(None)
  val `multipart/form-data` = new `multipart/form-data`(None)
  val `multipart/signed` = new `multipart/signed`(None)
  val `multipart/encrypted` = new `multipart/encrypted`(None)

  val `text/asp` = txt("asp", "asp")
  val `text/cache-manifest` = txt("cache-manifest", "manifest")
  val `text/calendar` = txt("calendar", "ics", "icz")
  val `text/css` = txt("css", "css")
  val `text/csv` = txt("csv", "csv")
  val `text/html` = txt("html", "htm", "html", "htmls", "htx")
  val `text/mcf` = txt("mcf", "mcf")
  val `text/plain` = txt("plain", "conf", "text", "txt", "properties")
  val `text/richtext` = txt("richtext", "rtf", "rtx")
=======
  object `multipart/mixed`       extends `multipart/mixed`(None)
  object `multipart/alternative` extends `multipart/alternative`(None)
  object `multipart/related`     extends `multipart/related`(None)
  object `multipart/form-data`   extends `multipart/form-data`(None)
  object `multipart/signed`      extends `multipart/signed`(None)
  object `multipart/encrypted`   extends `multipart/encrypted`(None)

  val `text/asp`                  = txt("asp", "asp")
  val `text/cache-manifest`       = txt("cache-manifest", "manifest")
  val `text/calendar`             = txt("calendar", "ics", "icz")
  val `text/css`                  = txt("css", "css")
  val `text/csv`                  = txt("csv", "csv")
  val `text/html`                 = txt("html", "htm", "html", "htmls", "htx")
  val `text/mcf`                  = txt("mcf", "mcf")
  val `text/plain`                = txt("plain", "conf", "text", "txt", "properties")
  val `text/richtext`             = txt("richtext", "rtf", "rtx")
>>>>>>> af24d2fa
  val `text/tab-separated-values` = txt("tab-separated-values", "tsv")
  val `text/uri-list` = txt("uri-list", "uni", "unis", "uri", "uris")
  val `text/vnd.wap.wml` = txt("vnd.wap.wml", "wml")
  val `text/vnd.wap.wmlscript` = txt("vnd.wap.wmlscript", "wmls")
  val `text/x-asm` = txt("x-asm", "asm", "s")
  val `text/x-c` = txt("x-c", "c", "cc", "cpp")
  val `text/x-component` = txt("x-component", "htc")
  val `text/x-h` = txt("x-h", "h", "hh")
  val `text/x-java-source` = txt("x-java-source", "jav", "java")
  val `text/x-pascal` = txt("x-pascal", "p")
  val `text/x-script` = txt("x-script", "hlb")
  val `text/x-scriptcsh` = txt("x-scriptcsh", "csh")
  val `text/x-scriptelisp` = txt("x-scriptelisp", "el")
  val `text/x-scriptksh` = txt("x-scriptksh", "ksh")
  val `text/x-scriptlisp` = txt("x-scriptlisp", "lsp")
  val `text/x-scriptperl` = txt("x-scriptperl", "pl")
  val `text/x-scriptperl-module` = txt("x-scriptperl-module", "pm")
  val `text/x-scriptphyton` = txt("x-scriptphyton", "py")
  val `text/x-scriptrexx` = txt("x-scriptrexx", "rexx")
  val `text/x-scriptscheme` = txt("x-scriptscheme", "scm")
  val `text/x-scriptsh` = txt("x-scriptsh", "sh")
  val `text/x-scripttcl` = txt("x-scripttcl", "tcl")
  val `text/x-scripttcsh` = txt("x-scripttcsh", "tcsh")
  val `text/x-scriptzsh` = txt("x-scriptzsh", "zsh")
  val `text/x-server-parsed-html` = txt("x-server-parsed-html", "shtml", "ssi")
  val `text/x-setext` = txt("x-setext", "etx")
  val `text/x-sgml` = txt("x-sgml", "sgm", "sgml")
  val `text/x-speech` = txt("x-speech", "spc", "talk")
  val `text/x-uuencode` = txt("x-uuencode", "uu", "uue")
  val `text/x-vcalendar` = txt("x-vcalendar", "vcs")
  val `text/x-vcard` = txt("x-vcard", "vcf", "vcard")
  val `text/xml` = txt("xml", "xml")

  val `video/avs-video` = vid("avs-video", "avs")
  val `video/divx` = vid("divx", "divx")
  val `video/gl` = vid("gl", "gl")
  val `video/mp4` = vid("mp4", "mp4")
  val `video/mpeg` = vid("mpeg", "m1v", "m2v", "mpe", "mpeg", "mpg")
  val `video/ogg` = vid("ogg", "ogv")
  val `video/quicktime` = vid("quicktime", "moov", "mov", "qt")
  val `video/x-dv` = vid("x-dv", "dif", "dv")
  val `video/x-flv` = vid("x-flv", "flv")
  val `video/x-motion-jpeg` = vid("x-motion-jpeg", "mjpg")
<<<<<<< HEAD
  val `video/x-ms-asf` = vid("x-ms-asf", "asf")
  val `video/x-msvideo` = vid("x-msvideo", "avi")
  val `video/x-sgi-movie` = vid("x-sgi-movie", "movie", "mv")
=======
  val `video/x-ms-asf`      = vid("x-ms-asf", "asf")
  val `video/x-msvideo`     = vid("x-msvideo", "avi")
  val `video/x-sgi-movie`   = vid("x-sgi-movie", "movie", "mv")
  // format: ON
>>>>>>> af24d2fa
}<|MERGE_RESOLUTION|>--- conflicted
+++ resolved
@@ -22,18 +22,9 @@
 import org.parboiled.common.Base64
 import java.util
 
-<<<<<<< HEAD
-sealed abstract class MediaRange {
-  val value = mainType + "/*"
-  def mainType: String
-
-  def matches(mediaType: MediaType): Boolean
-
-=======
 sealed abstract class MediaRange extends LazyValueBytesRenderable {
   def mainType: String
   def matches(mediaType: MediaType): Boolean
->>>>>>> af24d2fa
   def isApplication = false
   def isAudio = false
   def isImage = false
@@ -41,27 +32,10 @@
   def isMultipart = false
   def isText = false
   def isVideo = false
-<<<<<<< HEAD
-
-  override def toString = "MediaRange(" + value + ')'
-=======
->>>>>>> af24d2fa
 }
 
 object MediaRanges extends ObjectRegistry[String, MediaRange] {
 
-<<<<<<< HEAD
-  def register(mediaRange: MediaRange): MediaRange = {
-    register(mediaRange.mainType.toLowerCase, mediaRange)
-    mediaRange
-  }
-
-  val `*/*` = register {
-    new MediaRange {
-      def mainType = "*"
-      def matches(mediaType: MediaType) = true
-    }
-=======
   abstract class PredefinedMediaRange extends MediaRange with Product {
     def value = productPrefix
     val mainType = value takeWhile (_ != '/')
@@ -70,7 +44,6 @@
 
   case object `*/*` extends PredefinedMediaRange {
     def matches(mediaType: MediaType) = true
->>>>>>> af24d2fa
   }
   case object `application/*` extends PredefinedMediaRange {
     def matches(mediaType: MediaType) = mediaType.isApplication
@@ -101,12 +74,7 @@
     override def isVideo: Boolean = true
   }
 
-<<<<<<< HEAD
-  case class CustomMediaRange(mainType: String) extends MediaRange {
-    def matches(mediaType: MediaType) = mediaType.mainType == mainType
-=======
   private[http] trait MainTypeBased extends MediaRange {
->>>>>>> af24d2fa
     override def isApplication = mainType == "application"
     override def isAudio = mainType == "audio"
     override def isImage = mainType == "image"
@@ -116,15 +84,9 @@
     override def isVideo = mainType == "video"
   }
 
-<<<<<<< HEAD
-  override def equals(obj: Any) = obj match {
-    case x: MediaType ⇒ (this eq x) || mainType == x.mainType && subType == x.subType
-    case _            ⇒ false
-=======
   private case class CustomMediaRange(mainType: String) extends MainTypeBased {
     val value = mainType + "/*"
     def matches(mediaType: MediaType) = mediaType.mainType == mainType
->>>>>>> af24d2fa
   }
 
   def custom(mainType: String): MediaRange = CustomMediaRange(mainType)
@@ -136,9 +98,6 @@
 }
 
 object MediaType {
-<<<<<<< HEAD
-  def unapply(mimeType: MediaType): Option[(String, String)] = Some(mimeType.mainType, mimeType.subType)
-=======
   /**
    * Allows the definition of custom media types. In order for your custom type to be properly used by the
    * HTTP layer you need to create an instance, register it via `MediaTypes.register` and use this instance in
@@ -147,8 +106,8 @@
   def custom(mainType: String, subType: String, compressible: Boolean = false, binary: Boolean = false,
              fileExtensions: Seq[String] = Nil): MediaType =
     new MediaType(mainType + '/' + subType)(mainType, subType, compressible, binary, fileExtensions) with MediaRanges.MainTypeBased {
-      def withCompressible = custom(mainType, subType, compressible = true, binary, fileExtensions)
-      def withBinary = custom(mainType, subType, compressible, binary = true, fileExtensions)
+      def withCompressible = custom(mainType, subType, true, binary, fileExtensions)
+      def withBinary = custom(mainType, subType, compressible, true, fileExtensions)
     }
 
   def custom(value: String): MediaType = {
@@ -156,7 +115,6 @@
     if (parts.length != 2) throw new IllegalArgumentException(value + " is not a valid media-type")
     custom(parts(0), parts(1))
   }
->>>>>>> af24d2fa
 }
 
 object MediaTypes extends ObjectRegistry[(String, String), MediaType] {
@@ -167,7 +125,7 @@
     @tailrec def registerFileExtension(ext: String): Unit = {
       val lcExt = ext.toLowerCase
       val current = extensionMap.get
-      require(!current.contains(lcExt), s"Extension '$ext' clash: media-types '${current(lcExt)}' and '$mediaType'")
+      require(!current.contains(lcExt), "Extension '" + ext + "' clash: media-types '" + current(lcExt) + "' and '" + mediaType + "'")
       val updated = current.updated(lcExt, mediaType)
       if (!extensionMap.compareAndSet(current, updated)) registerFileExtension(ext)
     }
@@ -176,20 +134,6 @@
   }
 
   def forExtension(ext: String): Option[MediaType] = extensionMap.get.get(ext.toLowerCase)
-<<<<<<< HEAD
-
-  private abstract class PredefinedMediaType(val subType: String, val compressible: Boolean, val binary: Boolean,
-                                             val fileExtensions: Seq[String]) extends MediaType
-
-  private[this] def app(subType: String, compressible: Boolean, binary: Boolean, fileExtensions: String*) =
-    register {
-      new PredefinedMediaType(subType, compressible, binary, fileExtensions) {
-        def mainType = "application"
-        override def isApplication = true
-      }
-    }
-=======
->>>>>>> af24d2fa
 
   private def app(subType: String, compressible: Boolean, binary: Boolean, fileExtensions: String*) = register {
     new MediaType("application/" + subType)("application", subType, compressible, binary, fileExtensions) {
@@ -215,51 +159,25 @@
     new MediaType("text/" + subType)("text", subType, compressible = true, binary = false, fileExtensions) {
       override def isText = true
     }
-<<<<<<< HEAD
-
-  class MultipartMediaType(val subType: String, val boundary: Option[String]) extends MediaType {
-    override val value = boundary match {
-      case None       ⇒ mainType + '/' + subType
-      case _: Some[_] ⇒ mainType + '/' + subType + "; boundary=\"" + boundary.get + '"'
-=======
   }
   private def vid(subType: String, fileExtensions: String*) = register {
     new MediaType("video/" + subType)("video", subType, compressible = false, binary = true, fileExtensions) {
       override def isVideo = true
->>>>>>> af24d2fa
-    }
-  }
-
-<<<<<<< HEAD
-  /**
-   * Allows the definition of custom media types. In order for your custom type to be properly used by the
-   * HTTP layer you need to create an instance, register it via `MediaTypes.register` and use this instance in
-   * your custom Marshallers and Unmarshallers.
-   */
-  case class CustomMediaType(mainType: String, subType: String, compressible: Boolean = false, binary: Boolean = false,
-                             fileExtensions: Seq[String] = Nil) extends MediaType {
-    override def isApplication = mainType == "application"
-    override def isAudio = mainType == "audio"
-    override def isImage = mainType == "image"
-    override def isMessage = mainType == "message"
-    override def isMultipart = mainType == "multipart"
-    override def isText = mainType == "text"
-    override def isVideo = mainType == "video"
-    def withCompressible = copy(compressible = true)
-    def withBinary = copy(binary = true)
-=======
+    }
+  }
+
   private def containsOnlyRFC2045chars: String ⇒ Boolean = {
     val rfc2045alphabet = Base64.rfc2045().getAlphabet.sorted
     _.forall(util.Arrays.binarySearch(rfc2045alphabet, _) >= 0)
->>>>>>> af24d2fa
-  }
-
+  }
+
+  def valueOfMultipartMediaType(subType: String, boundary: Option[String]) = boundary match {
+    case None                                   ⇒ "multipart/" + subType
+    case Some(b) if containsOnlyRFC2045chars(b) ⇒ "multipart/" + subType + "; boundary=" + b
+    case Some(b)                                ⇒ "multipart/" + subType + "; boundary=\"" + b + '"'
+  }
   class MultipartMediaType(subType: String, val boundary: Option[String]) extends MediaType(
-    value = boundary match {
-      case None                                   ⇒ "multipart/" + subType
-      case Some(b) if containsOnlyRFC2045chars(b) ⇒ "multipart/" + subType + "; boundary=" + b
-      case Some(b)                                ⇒ "multipart/" + subType + "; boundary=\"" + b + '"'
-    })("multipart", subType, compressible = true, binary = false, fileExtensions = Nil) {
+    value = valueOfMultipartMediaType(subType, boundary))("multipart", subType, compressible = true, binary = false, fileExtensions = Nil) {
     override def isMultipart = true
     override def matches(that: MediaType): Boolean = that match {
       case x: MultipartMediaType ⇒ x.subType == this.subType
@@ -274,133 +192,115 @@
   private final val binary = true          // compile-time constant
   private final val notBinary = false      // compile-time constant
 
-  val `application/atom+xml` = app("atom+xml", compressible, notBinary, "atom")
-  val `application/base64` = app("base64", compressible, binary, "mm", "mme")
-  val `application/excel` = app("excel", uncompressible, binary, "xl", "xla", "xlb", "xlc", "xld", "xlk", "xll", "xlm", "xls", "xlt", "xlv", "xlw")
-  val `application/font-woff` = app("font-woff", uncompressible, binary, "woff")
-  val `application/gnutar` = app("gnutar", uncompressible, binary, "tgz")
-  val `application/java-archive` = app("java-archive", uncompressible, binary, "jar", "war", "ear")
-  val `application/javascript` = app("javascript", compressible, notBinary, "js")
-  val `application/json` = app("json", compressible, binary, "json") // we treat JSON as binary, since it's encoding is not variable but defined by RFC4627
-  val `application/lha` = app("lha", uncompressible, binary, "lha")
-  val `application/lzx` = app("lzx", uncompressible, binary, "lzx")
-  val `application/mspowerpoint` = app("mspowerpoint", uncompressible, binary, "pot", "pps", "ppt", "ppz")
-  val `application/msword` = app("msword", uncompressible, binary, "doc", "dot", "w6w", "wiz", "word", "wri")
-  val `application/octet-stream` = app("octet-stream", uncompressible, binary, "a", "bin", "class", "dump", "exe", "lhx", "lzh", "o", "psd", "saveme", "zoo")
-  val `application/pdf` = app("pdf", uncompressible, binary, "pdf")
-  val `application/postscript` = app("postscript", compressible, binary, "ai", "eps", "ps")
-  val `application/rss+xml` = app("rss+xml", compressible, notBinary, "rss")
-  val `application/soap+xml` = app("soap+xml", compressible, notBinary)
-  val `application/vnd.google-earth.kml+xml` = app("vnd.google-earth.kml+xml", compressible, notBinary, "kml")
-  val `application/vnd.google-earth.kmz` = app("vnd.google-earth.kmz", uncompressible, binary, "kmz")
-  val `application/vnd.ms-fontobject` = app("vnd.ms-fontobject", compressible, binary, "eot")
-  val `application/vnd.oasis.opendocument.chart` = app("vnd.oasis.opendocument.chart", compressible, binary, "odc")
-  val `application/vnd.oasis.opendocument.database` = app("vnd.oasis.opendocument.database", compressible, binary, "odb")
-  val `application/vnd.oasis.opendocument.formula` = app("vnd.oasis.opendocument.formula", compressible, binary, "odf")
-  val `application/vnd.oasis.opendocument.graphics` = app("vnd.oasis.opendocument.graphics", compressible, binary, "odg")
-  val `application/vnd.oasis.opendocument.image` = app("vnd.oasis.opendocument.image", compressible, binary, "odi")
-  val `application/vnd.oasis.opendocument.presentation` = app("vnd.oasis.opendocument.presentation", compressible, binary, "odp")
-  val `application/vnd.oasis.opendocument.spreadsheet` = app("vnd.oasis.opendocument.spreadsheet", compressible, binary, "ods")
-  val `application/vnd.oasis.opendocument.text` = app("vnd.oasis.opendocument.text", compressible, binary, "odt")
-  val `application/vnd.oasis.opendocument.text-master` = app("vnd.oasis.opendocument.text-master", compressible, binary, "odm", "otm")
-  val `application/vnd.oasis.opendocument.text-web` = app("vnd.oasis.opendocument.text-web", compressible, binary, "oth")
+  val `application/atom+xml`                                                      = app("atom+xml", compressible, notBinary, "atom")
+  val `application/base64`                                                        = app("base64", compressible, binary, "mm", "mme")
+  val `application/excel`                                                         = app("excel", uncompressible, binary, "xl", "xla", "xlb", "xlc", "xld", "xlk", "xll", "xlm", "xls", "xlt", "xlv", "xlw")
+  val `application/font-woff`                                                     = app("font-woff", uncompressible, binary, "woff")
+  val `application/gnutar`                                                        = app("gnutar", uncompressible, binary, "tgz")
+  val `application/java-archive`                                                  = app("java-archive", uncompressible, binary, "jar", "war", "ear")
+  val `application/javascript`                                                    = app("javascript", compressible, notBinary, "js")
+  val `application/json`                                                          = app("json", compressible, binary, "json") // we treat JSON as binary, since it's encoding is not variable but defined by RFC4627
+  val `application/lha`                                                           = app("lha", uncompressible, binary, "lha")
+  val `application/lzx`                                                           = app("lzx", uncompressible, binary, "lzx")
+  val `application/mspowerpoint`                                                  = app("mspowerpoint", uncompressible, binary, "pot", "pps", "ppt", "ppz")
+  val `application/msword`                                                        = app("msword", uncompressible, binary, "doc", "dot", "w6w", "wiz", "word", "wri")
+  val `application/octet-stream`                                                  = app("octet-stream", uncompressible, binary, "a", "bin", "class", "dump", "exe", "lhx", "lzh", "o", "psd", "saveme", "zoo")
+  val `application/pdf`                                                           = app("pdf", uncompressible, binary, "pdf")
+  val `application/postscript`                                                    = app("postscript", compressible, binary, "ai", "eps", "ps")
+  val `application/rss+xml`                                                       = app("rss+xml", compressible, notBinary, "rss")
+  val `application/soap+xml`                                                      = app("soap+xml", compressible, notBinary)
+  val `application/vnd.google-earth.kml+xml`                                      = app("vnd.google-earth.kml+xml", compressible, notBinary, "kml")
+  val `application/vnd.google-earth.kmz`                                          = app("vnd.google-earth.kmz", uncompressible, binary, "kmz")
+  val `application/vnd.ms-fontobject`                                             = app("vnd.ms-fontobject", compressible, binary, "eot")
+  val `application/vnd.oasis.opendocument.chart`                                  = app("vnd.oasis.opendocument.chart", compressible, binary, "odc")
+  val `application/vnd.oasis.opendocument.database`                               = app("vnd.oasis.opendocument.database", compressible, binary, "odb")
+  val `application/vnd.oasis.opendocument.formula`                                = app("vnd.oasis.opendocument.formula", compressible, binary, "odf")
+  val `application/vnd.oasis.opendocument.graphics`                               = app("vnd.oasis.opendocument.graphics", compressible, binary, "odg")
+  val `application/vnd.oasis.opendocument.image`                                  = app("vnd.oasis.opendocument.image", compressible, binary, "odi")
+  val `application/vnd.oasis.opendocument.presentation`                           = app("vnd.oasis.opendocument.presentation", compressible, binary, "odp")
+  val `application/vnd.oasis.opendocument.spreadsheet`                            = app("vnd.oasis.opendocument.spreadsheet", compressible, binary, "ods")
+  val `application/vnd.oasis.opendocument.text`                                   = app("vnd.oasis.opendocument.text", compressible, binary, "odt")
+  val `application/vnd.oasis.opendocument.text-master`                            = app("vnd.oasis.opendocument.text-master", compressible, binary, "odm", "otm")
+  val `application/vnd.oasis.opendocument.text-web`                               = app("vnd.oasis.opendocument.text-web", compressible, binary, "oth")
   val `application/vnd.openxmlformats-officedocument.presentationml.presentation` = app("vnd.openxmlformats-officedocument.presentationml.presentation", compressible, binary, "pptx")
-  val `application/vnd.openxmlformats-officedocument.presentationml.slide` = app("vnd.openxmlformats-officedocument.presentationml.slide", compressible, binary, "sldx")
-  val `application/vnd.openxmlformats-officedocument.presentationml.slideshow` = app("vnd.openxmlformats-officedocument.presentationml.slideshow", compressible, binary, "ppsx")
-  val `application/vnd.openxmlformats-officedocument.presentationml.template` = app("vnd.openxmlformats-officedocument.presentationml.template", compressible, binary, "potx")
-  val `application/vnd.openxmlformats-officedocument.spreadsheetml.sheet` = app("vnd.openxmlformats-officedocument.spreadsheetml.sheet", compressible, binary, "xlsx")
-  val `application/vnd.openxmlformats-officedocument.spreadsheetml.template` = app("vnd.openxmlformats-officedocument.spreadsheetml.template", compressible, binary, "xltx")
-  val `application/vnd.openxmlformats-officedocument.wordprocessingml.document` = app("vnd.openxmlformats-officedocument.wordprocessingml.document", compressible, binary, "docx")
-  val `application/vnd.openxmlformats-officedocument.wordprocessingml.template` = app("vnd.openxmlformats-officedocument.wordprocessingml.template", compressible, binary, "dotx")
-  val `application/x-7z-compressed` = app("x-7z-compressed", uncompressible, binary, "7z", "s7z")
-  val `application/x-ace-compressed` = app("x-ace-compressed", uncompressible, binary, "ace")
-  val `application/x-apple-diskimage` = app("x-apple-diskimage", uncompressible, binary, "dmg")
-  val `application/x-arc-compressed` = app("x-arc-compressed", uncompressible, binary, "arc")
-  val `application/x-bzip` = app("x-bzip", uncompressible, binary, "bz")
-  val `application/x-bzip2` = app("x-bzip2", uncompressible, binary, "boz", "bz2")
-  val `application/x-chrome-extension` = app("x-chrome-extension", uncompressible, binary, "crx")
-  val `application/x-compress` = app("x-compress", uncompressible, binary, "z")
-  val `application/x-compressed` = app("x-compressed", uncompressible, binary, "gz")
-  val `application/x-debian-package` = app("x-debian-package", compressible, binary, "deb")
-  val `application/x-dvi` = app("x-dvi", compressible, binary, "dvi")
-  val `application/x-font-truetype` = app("x-font-truetype", compressible, binary, "ttf")
-  val `application/x-font-opentype` = app("x-font-opentype", compressible, binary, "otf")
-  val `application/x-gtar` = app("x-gtar", uncompressible, binary, "gtar")
-  val `application/x-gzip` = app("x-gzip", uncompressible, binary, "gzip")
-  val `application/x-latex` = app("x-latex", compressible, binary, "latex", "ltx")
-  val `application/x-rar-compressed` = app("x-rar-compressed", uncompressible, binary, "rar")
-  val `application/x-redhat-package-manager` = app("x-redhat-package-manager", uncompressible, binary, "rpm")
-  val `application/x-shockwave-flash` = app("x-shockwave-flash", uncompressible, binary, "swf")
-  val `application/x-tar` = app("x-tar", compressible, binary, "tar")
-  val `application/x-tex` = app("x-tex", compressible, binary, "tex")
-  val `application/x-texinfo` = app("x-texinfo", compressible, binary, "texi", "texinfo")
-  val `application/x-vrml` = app("x-vrml", compressible, notBinary, "vrml")
-  val `application/x-www-form-urlencoded` = app("x-www-form-urlencoded", compressible, notBinary)
-  val `application/x-x509-ca-cert` = app("x-x509-ca-cert", compressible, binary, "der")
-  val `application/x-xpinstall` = app("x-xpinstall", uncompressible, binary, "xpi")
-  val `application/xhtml+xml` = app("xhtml+xml", compressible, notBinary)
-  val `application/xml-dtd` = app("xml-dtd", compressible, notBinary)
-  val `application/xml` = app("xml", compressible, notBinary)
-  val `application/zip` = app("zip", uncompressible, binary, "zip")
-
-  val `audio/aiff` = aud("aiff", compressible, "aif", "aifc", "aiff")
-  val `audio/basic` = aud("basic", compressible, "au", "snd")
-  val `audio/midi` = aud("midi", compressible, "mid", "midi", "kar")
-  val `audio/mod` = aud("mod", uncompressible, "mod")
-  val `audio/mpeg` = aud("mpeg", uncompressible, "m2a", "mp2", "mp3", "mpa", "mpga")
-  val `audio/ogg` = aud("ogg", uncompressible, "oga", "ogg")
-  val `audio/voc` = aud("voc", uncompressible, "voc")
-  val `audio/vorbis` = aud("vorbis", uncompressible, "vorbis")
-  val `audio/voxware` = aud("voxware", uncompressible, "vox")
-  val `audio/wav` = aud("wav", compressible, "wav")
+  val `application/vnd.openxmlformats-officedocument.presentationml.slide`        = app("vnd.openxmlformats-officedocument.presentationml.slide", compressible, binary, "sldx")
+  val `application/vnd.openxmlformats-officedocument.presentationml.slideshow`    = app("vnd.openxmlformats-officedocument.presentationml.slideshow", compressible, binary, "ppsx")
+  val `application/vnd.openxmlformats-officedocument.presentationml.template`     = app("vnd.openxmlformats-officedocument.presentationml.template", compressible, binary, "potx")
+  val `application/vnd.openxmlformats-officedocument.spreadsheetml.sheet`         = app("vnd.openxmlformats-officedocument.spreadsheetml.sheet", compressible, binary, "xlsx")
+  val `application/vnd.openxmlformats-officedocument.spreadsheetml.template`      = app("vnd.openxmlformats-officedocument.spreadsheetml.template", compressible, binary, "xltx")
+  val `application/vnd.openxmlformats-officedocument.wordprocessingml.document`   = app("vnd.openxmlformats-officedocument.wordprocessingml.document", compressible, binary, "docx")
+  val `application/vnd.openxmlformats-officedocument.wordprocessingml.template`   = app("vnd.openxmlformats-officedocument.wordprocessingml.template", compressible, binary, "dotx")
+  val `application/x-7z-compressed`                                               = app("x-7z-compressed", uncompressible, binary, "7z", "s7z")
+  val `application/x-ace-compressed`                                              = app("x-ace-compressed", uncompressible, binary, "ace")
+  val `application/x-apple-diskimage`                                             = app("x-apple-diskimage", uncompressible, binary, "dmg")
+  val `application/x-arc-compressed`                                              = app("x-arc-compressed", uncompressible, binary, "arc")
+  val `application/x-bzip`                                                        = app("x-bzip", uncompressible, binary, "bz")
+  val `application/x-bzip2`                                                       = app("x-bzip2", uncompressible, binary, "boz", "bz2")
+  val `application/x-chrome-extension`                                            = app("x-chrome-extension", uncompressible, binary, "crx")
+  val `application/x-compress`                                                    = app("x-compress", uncompressible, binary, "z")
+  val `application/x-compressed`                                                  = app("x-compressed", uncompressible, binary, "gz")
+  val `application/x-debian-package`                                              = app("x-debian-package", compressible, binary, "deb")
+  val `application/x-dvi`                                                         = app("x-dvi", compressible, binary, "dvi")
+  val `application/x-font-truetype`                                               = app("x-font-truetype", compressible, binary, "ttf")
+  val `application/x-font-opentype`                                               = app("x-font-opentype", compressible, binary, "otf")
+  val `application/x-gtar`                                                        = app("x-gtar", uncompressible, binary, "gtar")
+  val `application/x-gzip`                                                        = app("x-gzip", uncompressible, binary, "gzip")
+  val `application/x-latex`                                                       = app("x-latex", compressible, binary, "latex", "ltx")
+  val `application/x-rar-compressed`                                              = app("x-rar-compressed", uncompressible, binary, "rar")
+  val `application/x-redhat-package-manager`                                      = app("x-redhat-package-manager", uncompressible, binary, "rpm")
+  val `application/x-shockwave-flash`                                             = app("x-shockwave-flash", uncompressible, binary, "swf")
+  val `application/x-tar`                                                         = app("x-tar", compressible, binary, "tar")
+  val `application/x-tex`                                                         = app("x-tex", compressible, binary, "tex")
+  val `application/x-texinfo`                                                     = app("x-texinfo", compressible, binary, "texi", "texinfo")
+  val `application/x-vrml`                                                        = app("x-vrml", compressible, notBinary, "vrml")
+  val `application/x-www-form-urlencoded`                                         = app("x-www-form-urlencoded", compressible, notBinary)
+  val `application/x-x509-ca-cert`                                                = app("x-x509-ca-cert", compressible, binary, "der")
+  val `application/x-xpinstall`                                                   = app("x-xpinstall", uncompressible, binary, "xpi")
+  val `application/xhtml+xml`                                                     = app("xhtml+xml", compressible, notBinary)
+  val `application/xml-dtd`                                                       = app("xml-dtd", compressible, notBinary)
+  val `application/xml`                                                           = app("xml", compressible, notBinary)
+  val `application/zip`                                                           = app("zip", uncompressible, binary, "zip")
+
+  val `audio/aiff`        = aud("aiff", compressible, "aif", "aifc", "aiff")
+  val `audio/basic`       = aud("basic", compressible, "au", "snd")
+  val `audio/midi`        = aud("midi", compressible, "mid", "midi", "kar")
+  val `audio/mod`         = aud("mod", uncompressible, "mod")
+  val `audio/mpeg`        = aud("mpeg", uncompressible, "m2a", "mp2", "mp3", "mpa", "mpga")
+  val `audio/ogg`         = aud("ogg", uncompressible, "oga", "ogg")
+  val `audio/voc`         = aud("voc", uncompressible, "voc")
+  val `audio/vorbis`      = aud("vorbis", uncompressible, "vorbis")
+  val `audio/voxware`     = aud("voxware", uncompressible, "vox")
+  val `audio/wav`         = aud("wav", compressible, "wav")
   val `audio/x-realaudio` = aud("x-pn-realaudio", uncompressible, "ra", "ram", "rmm", "rmp")
-  val `audio/x-psid` = aud("x-psid", compressible, "sid")
-  val `audio/xm` = aud("xm", uncompressible, "xm")
-
-  val `image/gif` = img("gif", uncompressible, binary, "gif")
-  val `image/jpeg` = img("jpeg", uncompressible, binary, "jpe", "jpeg", "jpg")
-  val `image/pict` = img("pict", compressible, binary, "pic", "pict")
-  val `image/png` = img("png", uncompressible, binary, "png")
-  val `image/svg+xml` = img("svg+xml", compressible, notBinary, "svg", "svgz")
-  val `image/tiff` = img("tiff", compressible, binary, "tif", "tiff")
-  val `image/x-icon` = img("x-icon", compressible, binary, "ico")
-  val `image/x-ms-bmp` = img("x-ms-bmp", compressible, binary, "bmp")
-  val `image/x-pcx` = img("x-pcx", compressible, binary, "pcx")
-  val `image/x-pict` = img("x-pict", compressible, binary, "pct")
+  val `audio/x-psid`      = aud("x-psid", compressible, "sid")
+  val `audio/xm`          = aud("xm", uncompressible, "xm")
+
+  val `image/gif`         = img("gif", uncompressible, binary, "gif")
+  val `image/jpeg`        = img("jpeg", uncompressible, binary, "jpe", "jpeg", "jpg")
+  val `image/pict`        = img("pict", compressible, binary, "pic", "pict")
+  val `image/png`         = img("png", uncompressible, binary, "png")
+  val `image/svg+xml`     = img("svg+xml", compressible, notBinary, "svg", "svgz")
+  val `image/tiff`        = img("tiff", compressible, binary, "tif", "tiff")
+  val `image/x-icon`      = img("x-icon", compressible, binary, "ico")
+  val `image/x-ms-bmp`    = img("x-ms-bmp", compressible, binary, "bmp")
+  val `image/x-pcx`       = img("x-pcx", compressible, binary, "pcx")
+  val `image/x-pict`      = img("x-pict", compressible, binary, "pct")
   val `image/x-quicktime` = img("x-quicktime", uncompressible, binary, "qif", "qti", "qtif")
-  val `image/x-rgb` = img("x-rgb", compressible, binary, "rgb")
-  val `image/x-xbitmap` = img("x-xbitmap", compressible, binary, "xbm")
-  val `image/x-xpixmap` = img("x-xpixmap", compressible, binary, "xpm")
-
-  val `message/http` = msg("http")
+  val `image/x-rgb`       = img("x-rgb", compressible, binary, "rgb")
+  val `image/x-xbitmap`   = img("x-xbitmap", compressible, binary, "xbm")
+  val `image/x-xpixmap`   = img("x-xpixmap", compressible, binary, "xpm")
+
+  val `message/http`            = msg("http")
   val `message/delivery-status` = msg("delivery-status")
-  val `message/rfc822` = msg("rfc822", "eml", "mht", "mhtml", "mime")
-
-  class `multipart/mixed`(boundary: Option[String]) extends MultipartMediaType("mixed", boundary)
+  val `message/rfc822`          = msg("rfc822", "eml", "mht", "mhtml", "mime")
+
+  class `multipart/mixed`      (boundary: Option[String]) extends MultipartMediaType("mixed", boundary)
   class `multipart/alternative`(boundary: Option[String]) extends MultipartMediaType("alternative", boundary)
-  class `multipart/related`(boundary: Option[String]) extends MultipartMediaType("related", boundary)
-  class `multipart/form-data`(boundary: Option[String]) extends MultipartMediaType("form-data", boundary)
-  class `multipart/signed`(boundary: Option[String]) extends MultipartMediaType("signed", boundary)
-  class `multipart/encrypted`(boundary: Option[String]) extends MultipartMediaType("encrypted", boundary)
-
-<<<<<<< HEAD
-  val `multipart/mixed` = new `multipart/mixed`(None)
-  val `multipart/alternative` = new `multipart/alternative`(None)
-  val `multipart/related` = new `multipart/related`(None)
-  val `multipart/form-data` = new `multipart/form-data`(None)
-  val `multipart/signed` = new `multipart/signed`(None)
-  val `multipart/encrypted` = new `multipart/encrypted`(None)
-
-  val `text/asp` = txt("asp", "asp")
-  val `text/cache-manifest` = txt("cache-manifest", "manifest")
-  val `text/calendar` = txt("calendar", "ics", "icz")
-  val `text/css` = txt("css", "css")
-  val `text/csv` = txt("csv", "csv")
-  val `text/html` = txt("html", "htm", "html", "htmls", "htx")
-  val `text/mcf` = txt("mcf", "mcf")
-  val `text/plain` = txt("plain", "conf", "text", "txt", "properties")
-  val `text/richtext` = txt("richtext", "rtf", "rtx")
-=======
+  class `multipart/related`    (boundary: Option[String]) extends MultipartMediaType("related", boundary)
+  class `multipart/form-data`  (boundary: Option[String]) extends MultipartMediaType("form-data", boundary)
+  class `multipart/signed`     (boundary: Option[String]) extends MultipartMediaType("signed", boundary)
+  class `multipart/encrypted`  (boundary: Option[String]) extends MultipartMediaType("encrypted", boundary)
+
   object `multipart/mixed`       extends `multipart/mixed`(None)
   object `multipart/alternative` extends `multipart/alternative`(None)
   object `multipart/related`     extends `multipart/related`(None)
@@ -417,58 +317,51 @@
   val `text/mcf`                  = txt("mcf", "mcf")
   val `text/plain`                = txt("plain", "conf", "text", "txt", "properties")
   val `text/richtext`             = txt("richtext", "rtf", "rtx")
->>>>>>> af24d2fa
   val `text/tab-separated-values` = txt("tab-separated-values", "tsv")
-  val `text/uri-list` = txt("uri-list", "uni", "unis", "uri", "uris")
-  val `text/vnd.wap.wml` = txt("vnd.wap.wml", "wml")
-  val `text/vnd.wap.wmlscript` = txt("vnd.wap.wmlscript", "wmls")
-  val `text/x-asm` = txt("x-asm", "asm", "s")
-  val `text/x-c` = txt("x-c", "c", "cc", "cpp")
-  val `text/x-component` = txt("x-component", "htc")
-  val `text/x-h` = txt("x-h", "h", "hh")
-  val `text/x-java-source` = txt("x-java-source", "jav", "java")
-  val `text/x-pascal` = txt("x-pascal", "p")
-  val `text/x-script` = txt("x-script", "hlb")
-  val `text/x-scriptcsh` = txt("x-scriptcsh", "csh")
-  val `text/x-scriptelisp` = txt("x-scriptelisp", "el")
-  val `text/x-scriptksh` = txt("x-scriptksh", "ksh")
-  val `text/x-scriptlisp` = txt("x-scriptlisp", "lsp")
-  val `text/x-scriptperl` = txt("x-scriptperl", "pl")
-  val `text/x-scriptperl-module` = txt("x-scriptperl-module", "pm")
-  val `text/x-scriptphyton` = txt("x-scriptphyton", "py")
-  val `text/x-scriptrexx` = txt("x-scriptrexx", "rexx")
-  val `text/x-scriptscheme` = txt("x-scriptscheme", "scm")
-  val `text/x-scriptsh` = txt("x-scriptsh", "sh")
-  val `text/x-scripttcl` = txt("x-scripttcl", "tcl")
-  val `text/x-scripttcsh` = txt("x-scripttcsh", "tcsh")
-  val `text/x-scriptzsh` = txt("x-scriptzsh", "zsh")
+  val `text/uri-list`             = txt("uri-list", "uni", "unis", "uri", "uris")
+  val `text/vnd.wap.wml`          = txt("vnd.wap.wml", "wml")
+  val `text/vnd.wap.wmlscript`    = txt("vnd.wap.wmlscript", "wmls")
+  val `text/x-asm`                = txt("x-asm", "asm", "s")
+  val `text/x-c`                  = txt("x-c", "c", "cc", "cpp")
+  val `text/x-component`          = txt("x-component", "htc")
+  val `text/x-h`                  = txt("x-h", "h", "hh")
+  val `text/x-java-source`        = txt("x-java-source", "jav", "java")
+  val `text/x-pascal`             = txt("x-pascal", "p")
+  val `text/x-script`             = txt("x-script", "hlb")
+  val `text/x-scriptcsh`          = txt("x-scriptcsh", "csh")
+  val `text/x-scriptelisp`        = txt("x-scriptelisp", "el")
+  val `text/x-scriptksh`          = txt("x-scriptksh", "ksh")
+  val `text/x-scriptlisp`         = txt("x-scriptlisp", "lsp")
+  val `text/x-scriptperl`         = txt("x-scriptperl", "pl")
+  val `text/x-scriptperl-module`  = txt("x-scriptperl-module", "pm")
+  val `text/x-scriptphyton`       = txt("x-scriptphyton", "py")
+  val `text/x-scriptrexx`         = txt("x-scriptrexx", "rexx")
+  val `text/x-scriptscheme`       = txt("x-scriptscheme", "scm")
+  val `text/x-scriptsh`           = txt("x-scriptsh", "sh")
+  val `text/x-scripttcl`          = txt("x-scripttcl", "tcl")
+  val `text/x-scripttcsh`         = txt("x-scripttcsh", "tcsh")
+  val `text/x-scriptzsh`          = txt("x-scriptzsh", "zsh")
   val `text/x-server-parsed-html` = txt("x-server-parsed-html", "shtml", "ssi")
-  val `text/x-setext` = txt("x-setext", "etx")
-  val `text/x-sgml` = txt("x-sgml", "sgm", "sgml")
-  val `text/x-speech` = txt("x-speech", "spc", "talk")
-  val `text/x-uuencode` = txt("x-uuencode", "uu", "uue")
-  val `text/x-vcalendar` = txt("x-vcalendar", "vcs")
-  val `text/x-vcard` = txt("x-vcard", "vcf", "vcard")
-  val `text/xml` = txt("xml", "xml")
-
-  val `video/avs-video` = vid("avs-video", "avs")
-  val `video/divx` = vid("divx", "divx")
-  val `video/gl` = vid("gl", "gl")
-  val `video/mp4` = vid("mp4", "mp4")
-  val `video/mpeg` = vid("mpeg", "m1v", "m2v", "mpe", "mpeg", "mpg")
-  val `video/ogg` = vid("ogg", "ogv")
-  val `video/quicktime` = vid("quicktime", "moov", "mov", "qt")
-  val `video/x-dv` = vid("x-dv", "dif", "dv")
-  val `video/x-flv` = vid("x-flv", "flv")
+  val `text/x-setext`             = txt("x-setext", "etx")
+  val `text/x-sgml`               = txt("x-sgml", "sgm", "sgml")
+  val `text/x-speech`             = txt("x-speech", "spc", "talk")
+  val `text/x-uuencode`           = txt("x-uuencode", "uu", "uue")
+  val `text/x-vcalendar`          = txt("x-vcalendar", "vcs")
+  val `text/x-vcard`              = txt("x-vcard", "vcf", "vcard")
+  val `text/xml`                  = txt("xml", "xml")
+
+  val `video/avs-video`     = vid("avs-video", "avs")
+  val `video/divx`          = vid("divx", "divx")
+  val `video/gl`            = vid("gl", "gl")
+  val `video/mp4`           = vid("mp4", "mp4")
+  val `video/mpeg`          = vid("mpeg", "m1v", "m2v", "mpe", "mpeg", "mpg")
+  val `video/ogg`           = vid("ogg", "ogv")
+  val `video/quicktime`     = vid("quicktime", "moov", "mov", "qt")
+  val `video/x-dv`          = vid("x-dv", "dif", "dv")
+  val `video/x-flv`         = vid("x-flv", "flv")
   val `video/x-motion-jpeg` = vid("x-motion-jpeg", "mjpg")
-<<<<<<< HEAD
-  val `video/x-ms-asf` = vid("x-ms-asf", "asf")
-  val `video/x-msvideo` = vid("x-msvideo", "avi")
-  val `video/x-sgi-movie` = vid("x-sgi-movie", "movie", "mv")
-=======
   val `video/x-ms-asf`      = vid("x-ms-asf", "asf")
   val `video/x-msvideo`     = vid("x-msvideo", "avi")
   val `video/x-sgi-movie`   = vid("x-sgi-movie", "movie", "mv")
   // format: ON
->>>>>>> af24d2fa
 }