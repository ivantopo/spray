--- conflicted
+++ resolved
@@ -16,14 +16,8 @@
 
 package spray.util.pimps
 
-<<<<<<< HEAD
-import collection.LinearSeq
-import annotation.tailrec
-=======
 import scala.collection.LinearSeq
 import scala.annotation.tailrec
-import scala.reflect.{ classTag, ClassTag }
->>>>>>> af24d2fa
 
 abstract class PimpedSeq[+A] {
   /**
@@ -31,53 +25,19 @@
    * `None`, if the given function returns `None` for all elements of the underlying sequence.
    */
   def mapFind[B](f: A ⇒ Option[B]): Option[B]
-<<<<<<< HEAD
-
-  /**
-   * Returns the first result of the given partial function when applied to the underlying sequence (in order) or
-   * `None`, if the partial function is not defined for any object of the sequence.
-   */
-  def mapFindPF[B](f: PartialFunction[A, B]): Option[B]
-=======
->>>>>>> af24d2fa
 
   /**
    * Returns the first object of type B in the underlying sequence or `None`, if none is found.
    */
-<<<<<<< HEAD
   def findByType[B: ClassManifest]: Option[B] = {
-    val erasure = classManifest.erasure
-=======
-  def findByType[B: ClassTag]: Option[B] = {
-    val erasure = classTag.runtimeClass
->>>>>>> af24d2fa
+    val erasure = classManifest[B].erasure
     mapFind(x ⇒ if (erasure.isInstance(x)) Some(x.asInstanceOf[B]) else None)
   }
 }
 
 class PimpedLinearSeq[+A](underlying: LinearSeq[A]) extends PimpedSeq[A] {
-<<<<<<< HEAD
-
-  def mapFind[B](f: A ⇒ Option[B]): Option[B] = {
-    @tailrec
-    def mapFind(seq: LinearSeq[A]): Option[B] = {
-      if (!seq.isEmpty) {
-        f(seq.head) match {
-          case x: Some[_] ⇒ x
-          case None       ⇒ mapFind(seq.tail)
-        }
-      } else None
-    }
-    mapFind(underlying)
-  }
-
-  def mapFindPF[B](f: PartialFunction[A, B]): Option[B] = {
-    @tailrec
-    def mapFind(seq: LinearSeq[A]): Option[B] = {
-=======
   def mapFind[B](f: A ⇒ Option[B]): Option[B] = {
     @tailrec def mapFind(seq: LinearSeq[A]): Option[B] =
->>>>>>> af24d2fa
       if (!seq.isEmpty) {
         val x = f(seq.head)
         if (x.isEmpty) mapFind(seq.tail) else x
@@ -87,28 +47,8 @@
 }
 
 class PimpedIndexedSeq[+A](underlying: IndexedSeq[A]) extends PimpedSeq[A] {
-<<<<<<< HEAD
-
-  def mapFind[B](f: A ⇒ Option[B]): Option[B] = {
-    @tailrec
-    def mapFind(ix: Int): Option[B] = {
-      if (ix < underlying.length) {
-        f(underlying(ix)) match {
-          case x: Some[_] ⇒ x
-          case None       ⇒ mapFind(ix + 1)
-        }
-      } else None
-    }
-    mapFind(0)
-  }
-
-  def mapFindPF[B](f: PartialFunction[A, B]): Option[B] = {
-    @tailrec
-    def mapFind(ix: Int): Option[B] = {
-=======
   def mapFind[B](f: A ⇒ Option[B]): Option[B] = {
     @tailrec def mapFind(ix: Int): Option[B] =
->>>>>>> af24d2fa
       if (ix < underlying.length) {
         val x = f(underlying(ix))
         if (x.isEmpty) mapFind(ix + 1) else x
