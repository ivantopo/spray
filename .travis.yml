--- conflicted
+++ resolved
@@ -1,12 +1,7 @@
 language: scala
 script: 
-<<<<<<< HEAD
-  - sbt compile test:compile
-  - sbt -Dakka.test.timefactor=1.5 'set concurrentRestrictions in Global += Tags.limit(Tags.Test, 1)' test
-=======
   - sbt ++$TRAVIS_SCALA_VERSION 'set concurrentRestrictions in Global += Tags.limit(Tags.Compile, 2)' compile test:compile
   - sbt ++$TRAVIS_SCALA_VERSION -Dakka.test.timefactor=1.5 'set concurrentRestrictions in Global += Tags.limit(Tags.Test, 1)' test
->>>>>>> e791e0b9
 scala:
   - 2.9.3
 jdk:
